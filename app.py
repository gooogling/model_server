from fastapi import FastAPI
from pydantic import BaseModel
from service.pipeline import run_pipeline
from dotenv import load_dotenv
import os
import requests

load_dotenv()
DJANGO_RESULT_API = os.getenv("DJANGO_RESULT_API")

app = FastAPI()

class AnalyzeRequest(BaseModel):
    url: str
<<<<<<< HEAD

    class Config:
        extra = "ignore"  # ✅ 추가 필드 무시
=======
    video_id: int
>>>>>>> c14d3ef4

@app.post("/start-analysis/")
def start_analysis(req: AnalyzeRequest):
    result = run_pipeline(req.url)

    payload = {
<<<<<<< HEAD
=======
        "video_id": req.video_id,
>>>>>>> c14d3ef4
        "url": req.url,
        "result": result
    }

    try:
        res = requests.post(DJANGO_RESULT_API, json=payload)
        res.raise_for_status()
        return {"status": "ok", "forwarded": True}
    except Exception as e:
        return {"status": "error", "message": str(e)}<|MERGE_RESOLUTION|>--- conflicted
+++ resolved
@@ -1,9 +1,9 @@
+import os
+import requests
+from dotenv import load_dotenv
 from fastapi import FastAPI
 from pydantic import BaseModel
 from service.pipeline import run_pipeline
-from dotenv import load_dotenv
-import os
-import requests
 
 load_dotenv()
 DJANGO_RESULT_API = os.getenv("DJANGO_RESULT_API")
@@ -12,23 +12,15 @@
 
 class AnalyzeRequest(BaseModel):
     url: str
-<<<<<<< HEAD
 
     class Config:
         extra = "ignore"  # ✅ 추가 필드 무시
-=======
-    video_id: int
->>>>>>> c14d3ef4
 
 @app.post("/start-analysis/")
 def start_analysis(req: AnalyzeRequest):
     result = run_pipeline(req.url)
 
     payload = {
-<<<<<<< HEAD
-=======
-        "video_id": req.video_id,
->>>>>>> c14d3ef4
         "url": req.url,
         "result": result
     }
