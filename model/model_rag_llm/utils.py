--- conflicted
+++ resolved
@@ -11,12 +11,7 @@
 
 # 환경 설정
 load_dotenv()
-<<<<<<< HEAD
-
-# 환경 설정
-load_dotenv()
-=======
->>>>>>> f339a575
+
 vdb_user = os.getenv("VDB_USER")
 vdb_password = os.getenv("VDB_PASSWORD")
 vdb_host = os.getenv("VDB_HOST")
@@ -33,7 +28,6 @@
         password=vdb_password
     )
 
-<<<<<<< HEAD
 
 
 
@@ -149,7 +143,7 @@
         # 최종 결과 로그 확인
         print("\n🎉 [전체 완료] 모든 매장 요약 작업이 성공적으로 완료되었습니다.")
         print(f"\n🧾 [요약 결과 데이터]:\n{json.dumps(summaries, ensure_ascii=False, indent=2)}")  # ✅ 결과 로그 출력
-=======
+
 # 문장 자동 분리 유틸 함수
 def split_reviews(response_text):
     sentences = re.split(r'(?<=[.!?~])\s+', response_text.strip())
@@ -260,7 +254,7 @@
         conn.close()
 
         print("\n🎉 [전체 완료] 모든 매장 요약 작업이 성공적으로 완료되었습니다.")
->>>>>>> f339a575
+
         return {
             "status": "success",
             "code": 200,
@@ -279,30 +273,3 @@
             "data": []
         }
 
-<<<<<<< HEAD
-	# # 예시 실행
-	# if __name__ == "__main__":
-	#     stt_input = {
-	#         '마리우네': [3, '마리오네', 64],
-	#         '성덕': [22, '강별 성수', 62],
-	#         '고기질이': [82, '고깃바', 62],
-	#         '레츠잇칙힌': [1, '레츠잇치킨 성수', 69],
-	#         '성수': [2, '성수노루', 85]
-	#     }
-
-    result = generate_store_summaries(stt_input)
-    print(result)
-=======
-# # 예시 실행
-# if __name__ == "__main__":
-#     stt_input = {
-#         '마리우네': [3, '마리오네', 64],
-#         '성덕': [22, '강별 성수', 62],
-#         '고기질이': [82, '고깃바', 62],
-#         '레츠잇칙힌': [1, '레츠잇치킨 성수', 69],
-#         '성수': [2, '성수노루', 85]
-#     }
-
-#     result = generate_store_summaries(stt_input)
-#     print(result)
->>>>>>> f339a575
